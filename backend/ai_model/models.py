--- conflicted
+++ resolved
@@ -12,7 +12,7 @@
         ('deepseek', 'DeepSeek'),
         ('qwen', 'Qwen'),
         ('sarvam', 'Sarvam'),
-<<<<<<< HEAD
+        ('ibm', 'IBM'),
         ('ai4b', 'AI4Bharat'),
     ]
 
@@ -20,9 +20,6 @@
         ('LLM', 'Large Language Model'),
         ('ASR', 'Automatic Speech Recognition'),
         ('TTS', 'Text to Speech'),
-=======
-        ('ibm', 'IBM'),
->>>>>>> a2d02493
     ]
     
     id = models.UUIDField(primary_key=True, default=uuid.uuid4, editable=False)
